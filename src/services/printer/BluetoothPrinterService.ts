import { BleClient } from '@capacitor-community/bluetooth-le';
import { Capacitor } from '@capacitor/core';
import { ESCPOSFormatter } from './ESCPOSFormatter';
import { PrinterDiscovery, BluetoothPrinter } from './PrinterDiscovery';
import { PrinterTypeManager } from './PrinterTypeManager';
import { Transaction, Customer } from '@/types';
import { Store } from '@/types/store';
import { BIRComplianceService } from '@/services/bir/birComplianceService';

export class BluetoothPrinterService {
  // Capacitor BLE UUIDs (for mobile apps)
  private static readonly PRINT_SERVICE_UUID = '000018f0-0000-1000-8000-00805f9b34fb';
  private static readonly PRINT_CHARACTERISTIC_UUID = '00002af1-0000-1000-8000-00805f9b34fb';

  // Web Bluetooth UUIDs (for thermal printers like POS58)
  private static readonly WEB_BLUETOOTH_SERVICE_UUID = '49535343-fe7d-4ae5-8fa9-9fafd205e455';
  private static readonly WEB_BLUETOOTH_WRITE_CHARACTERISTIC_UUID = '00002af1-0000-1000-8000-00805f9b34fb';
  
  static async isAvailable(): Promise<boolean> {
    try {
      console.log('🔍 Checking Bluetooth thermal printing availability...');
      
      // Check if we're in a browser environment
      if (typeof window === 'undefined') {
        console.log('Not in browser environment');
        return false;
      }

      // Check if we're running in a Capacitor native app
      if (Capacitor.isNativePlatform()) {
        console.log('Running in Capacitor native app - checking Capacitor BLE');
        try {
          await PrinterDiscovery.initialize();
          console.log('Capacitor Bluetooth LE available');
          return true;
        } catch (error) {
          console.log('Capacitor Bluetooth LE not available:', error);
          return false;
        }
      }

      // Check for Web Bluetooth API (for web browsers)
      if ('bluetooth' in navigator) {
        try {
          const available = await navigator.bluetooth.getAvailability();
          if (available) {
            console.log('✅ Web Bluetooth thermal printing available');
            return true;
          } else {
            console.log('⚠️ Bluetooth not available on this device');
          }
        } catch (error) {
<<<<<<< HEAD
          console.log('Web Bluetooth check failed:', error);
          return false;
        }
      }

      // No Bluetooth support available
      console.log('No Bluetooth support available in this environment');
      return false;
=======
          console.log('⚠️ Web Bluetooth check failed, trying Capacitor BLE...', error);
        }
      }

      // Try Capacitor BLE (for mobile apps)
      try {
        await PrinterDiscovery.initialize();
        console.log('✅ Capacitor Bluetooth LE thermal printing available');
        return true;
      } catch (error: any) {
        console.log('❌ Capacitor BLE initialization failed:', error?.message || error);
        
        // Check if it's a permission issue vs hardware issue
        if (error?.message?.includes('permission') || error?.message?.includes('location')) {
          console.log('💡 Bluetooth hardware available but needs permissions');
          return true; // Still return true as hardware is available, just needs permission
        }
        
        return false;
      }
>>>>>>> d5bcdf4c
    } catch (error) {
      console.error('❌ Bluetooth thermal printing availability check failed:', error);
      return false;
    }
  }
  
  static async printReceipt(
    transaction: Transaction,
    customer?: Customer | null,
    store?: Store,
    cashierName?: string,
    autoOpenDrawer?: boolean
  ): Promise<boolean> {
    const printer = PrinterDiscovery.getConnectedPrinter();
    if (!printer?.isConnected) {
      throw new Error('No printer connected');
    }

    try {
      const receiptData = PrinterTypeManager.formatReceipt(printer, transaction, customer, store, cashierName);
      const success = await this.sendDataToPrinter(printer, receiptData);

      if (success) {
        console.log('Receipt printed successfully');
        
        // Auto-open cash drawer if enabled, it's a cash transaction, and printer supports it
        if (autoOpenDrawer && transaction.paymentMethod === 'cash' && PrinterTypeManager.supportsCashDrawer(printer)) {
          console.log('Auto-opening cash drawer for cash transaction...');
          setTimeout(async () => {
            try {
              await this.openCashDrawer();
              console.log('Cash drawer auto-opened successfully');
            } catch (drawerError) {
              console.error('Failed to auto-open cash drawer:', drawerError);
              // Don't fail the receipt printing if drawer fails
            }
          }, 500); // Small delay to ensure receipt finishes printing first
        }
      }

      return success;
    } catch (error) {
      console.error('Failed to print receipt:', error);
      return false;
    }
  }
  
  static async printTestReceipt(): Promise<boolean> {
    const printer = PrinterDiscovery.getConnectedPrinter();
    if (!printer?.isConnected) {
      throw new Error('No printer connected');
    }

    try {
      console.log('🖨️ Preparing test receipt...');
      const testData = PrinterTypeManager.formatTestReceipt(printer);
      console.log(`📄 Test receipt formatted (${testData.length} characters)`);

      return await this.sendDataToPrinter(printer, testData);
    } catch (error) {
      console.error('Failed to print test receipt:', error);
      return false;
    }
  }

  static async openCashDrawer(drawerPin: number = 0, onTime: number = 25, offTime: number = 25): Promise<boolean> {
    const printer = PrinterDiscovery.getConnectedPrinter();
    if (!printer?.isConnected) {
      throw new Error('No printer connected');
    }

    if (!PrinterTypeManager.supportsCashDrawer(printer)) {
      throw new Error('Connected printer does not support cash drawer functionality');
    }

    try {
      console.log('💰 Opening cash drawer...');
      const drawerCommand = ESCPOSFormatter.openCashDrawer(drawerPin, onTime, offTime);
      console.log(`📨 Drawer command prepared (${drawerCommand.length} bytes)`);

      const success = await this.sendDataToPrinter(printer, drawerCommand);
      
      if (success) {
        console.log('✅ Cash drawer opened successfully');
        // Optional: Add beep for confirmation
        setTimeout(() => {
          this.sendDataToPrinter(printer, ESCPOSFormatter.beep(1));
        }, 200);
      }

      return success;
    } catch (error) {
      console.error('Failed to open cash drawer:', error);
      return false;
    }
  }

  static async testCashDrawer(): Promise<boolean> {
    const printer = PrinterDiscovery.getConnectedPrinter();
    if (!printer?.isConnected) {
      throw new Error('No printer connected');
    }

    if (!PrinterTypeManager.supportsCashDrawer(printer)) {
      throw new Error('Connected printer does not support cash drawer functionality');
    }

    try {
      console.log('🧪 Testing cash drawer connection...');
      
      // Try primary command first
      let success = await this.openCashDrawer(0, 25, 25);
      
      if (!success) {
        console.log('Primary drawer command failed, trying alternative...');
        const altCommand = ESCPOSFormatter.openCashDrawerAlt();
        success = await this.sendDataToPrinter(printer, altCommand);
      }

      if (success) {
        console.log('✅ Cash drawer test successful');
      } else {
        console.log('❌ Cash drawer test failed - drawer may not be connected');
      }

      return success;
    } catch (error) {
      console.error('Cash drawer test failed:', error);
      return false;
    }
  }

  // Debug method to test service discovery without printing
  static async testServiceDiscovery(): Promise<boolean> {
    const printer = PrinterDiscovery.getConnectedPrinter();
    if (!printer?.isConnected || !printer.webBluetoothDevice) {
      throw new Error('No Web Bluetooth printer connected');
    }

    try {
      console.log('🔍 Testing service discovery...');
      const device = printer.webBluetoothDevice;

      if (!device.gatt?.connected) {
        throw new Error('Device not connected');
      }

      // Discover all services
      const services = await device.gatt.getPrimaryServices();
      console.log(`📡 Found ${services.length} services:`);

      if (services.length === 0) {
        console.error('❌ No services found! This indicates a Web Bluetooth API issue.');
        console.log('💡 Possible solutions:');
        console.log('   1. Ensure the printer is properly paired in system Bluetooth settings');
        console.log('   2. Try disconnecting and reconnecting the printer');
        console.log('   3. Check if the printer requires specific service UUIDs in optionalServices');
        return false;
      }

      for (const service of services) {
        console.log(`  Service: ${service.uuid}`);

        try {
          const characteristics = await service.getCharacteristics();
          console.log(`    Characteristics (${characteristics.length}):`);

          for (const char of characteristics) {
            const props = [];
            if (char.properties.read) props.push('read');
            if (char.properties.write) props.push('write');
            if (char.properties.writeWithoutResponse) props.push('writeWithoutResponse');
            if (char.properties.notify) props.push('notify');

            console.log(`      ${char.uuid} [${props.join(', ')}]`);
          }
        } catch (charError) {
          console.log(`    Failed to get characteristics: ${charError}`);
        }
      }

      return true;
    } catch (error) {
      console.error('Service discovery failed:', error);
      return false;
    }
  }

  private static async sendDataToPrinter(printer: any, data: string): Promise<boolean> {
    try {
      console.log(`Sending data to printer via ${printer.connectionType}...`);

      if (printer.connectionType === 'web' && printer.webBluetoothDevice) {
        return await this.sendDataViaWebBluetooth(printer.webBluetoothDevice, data);
      } else if (printer.connectionType === 'capacitor' && printer.device) {
        return await this.sendDataViaCapacitorBLE(printer.device, data);
      } else {
        throw new Error('Invalid printer configuration for printing');
      }
    } catch (error) {
      console.error('Failed to send data to printer:', error);
      return false;
    }
  }

  private static async sendDataViaWebBluetooth(device: BluetoothDevice, data: string): Promise<boolean> {
    try {
      if (!device.gatt?.connected) {
        throw new Error('Device not connected');
      }

      console.log('Attempting to send data via Web Bluetooth...');
      console.log(`Data length: ${data.length} characters`);
      console.log('Data preview:', data.substring(0, 100) + (data.length > 100 ? '...' : ''));

      // Step 1: Get the thermal printer service
      console.log(`Looking for service: ${this.WEB_BLUETOOTH_SERVICE_UUID}`);
      let service: BluetoothRemoteGATTService;

      try {
        service = await device.gatt.getPrimaryService(this.WEB_BLUETOOTH_SERVICE_UUID);
        console.log('✅ Found thermal printer service');
      } catch (serviceError) {
        console.warn('Primary service not found, trying service discovery...');

        // Fallback: Try to discover all services and find a suitable one
        const services = await device.gatt.getPrimaryServices();
        console.log(`Found ${services.length} services total`);

        if (services.length === 0) {
          throw new Error('No Services found in device. The printer may not be properly paired or may require different service UUIDs.');
        }

        // Log all service UUIDs for debugging
        for (const svc of services) {
          console.log(`Service UUID: ${svc.uuid}`);
        }

        // Try to find a service that might be for printing (more comprehensive search)
        service = services.find(s => {
          const uuid = s.uuid.toLowerCase();
          return uuid.includes('49535343') ||
                 uuid.includes('18f0') ||
                 uuid.includes('fff0') ||
                 uuid.includes('6e40') ||  // Nordic UART
                 uuid.includes('1234');   // Generic printer
        });

        // If no specific printer service found, try the first available service
        if (!service && services.length > 0) {
          console.warn('No known printer service found, trying first available service...');
          service = services[0];
        }

        if (!service) {
          throw new Error('No suitable service found for printing');
        }

        console.log(`Using service: ${service.uuid}`);
      }

      // Step 2: Get the write characteristic
      console.log(`Looking for write characteristic: ${this.WEB_BLUETOOTH_WRITE_CHARACTERISTIC_UUID}`);
      let writeCharacteristic: BluetoothRemoteGATTCharacteristic;

      try {
        writeCharacteristic = await service.getCharacteristic(this.WEB_BLUETOOTH_WRITE_CHARACTERISTIC_UUID);
        console.log('✅ Found write characteristic');
      } catch (charError) {
        console.warn('Primary characteristic not found, trying characteristic discovery...');

        // Fallback: Try to discover all characteristics and find a writable one
        const characteristics = await service.getCharacteristics();
        console.log(`Found ${characteristics.length} characteristics`);

        // Log all characteristic UUIDs and properties for debugging
        for (const char of characteristics) {
          console.log(`Characteristic UUID: ${char.uuid}, Properties:`, char.properties);
        }

        // Try known write characteristic UUIDs first (prioritize different characteristics for large data)
        const knownWriteCharacteristics = [
          '00002af1-0000-1000-8000-00805f9b34fb', // Capacitor BLE write characteristic (try this first for large data)
          '49535343-aca3-481c-91ec-d85e28a60318', // Alternative write characteristic with notify
          '49535343-8841-43f4-a8d4-ecbe34729bb3', // Common thermal printer write characteristic
          '0000ff03-0000-1000-8000-00805f9b34fb'  // Another common write characteristic
        ];

        // First try to find a known write characteristic
        for (const knownUuid of knownWriteCharacteristics) {
          writeCharacteristic = characteristics.find(c =>
            c.uuid.toLowerCase() === knownUuid.toLowerCase() &&
            (c.properties.write || c.properties.writeWithoutResponse)
          );
          if (writeCharacteristic) {
            console.log(`Found known write characteristic: ${writeCharacteristic.uuid}`);
            break;
          }
        }

        // If no known characteristic found, find any characteristic that supports writing
        if (!writeCharacteristic) {
          writeCharacteristic = characteristics.find(c =>
            c.properties.write || c.properties.writeWithoutResponse
          );
        }

        if (!writeCharacteristic) {
          throw new Error('No writable characteristic found');
        }

        console.log(`Using characteristic: ${writeCharacteristic.uuid}`);
      }

      // Step 3: Convert data to bytes and send
      console.log('Converting data to bytes...');
      const encoder = new TextEncoder();
      const dataBytes = encoder.encode(data);
      console.log(`Data converted to ${dataBytes.length} bytes`);

      // Step 4: Send data to printer (with chunking for large data)
      console.log('Sending data to printer...');
      console.log(`Using write characteristic: ${writeCharacteristic.uuid}`);
      console.log(`Characteristic properties:`, writeCharacteristic.properties);

      // Use smaller chunk size for better compatibility
      const maxChunkSize = 256; // Reduced from 512 for better compatibility
      const totalBytes = dataBytes.length;

      if (totalBytes <= maxChunkSize) {
        // Send small data in one chunk
        console.log(`Sending ${totalBytes} bytes in single chunk...`);

        if (writeCharacteristic.properties.writeWithoutResponse) {
          console.log('Using writeWithoutResponse...');
          await writeCharacteristic.writeValueWithoutResponse(dataBytes);
        } else if (writeCharacteristic.properties.write) {
          console.log('Using writeValue...');
          await writeCharacteristic.writeValue(dataBytes);
        } else {
          throw new Error('Characteristic does not support writing');
        }
      } else {
        // Send large data in chunks
        const numChunks = Math.ceil(totalBytes / maxChunkSize);
        console.log(`Sending ${totalBytes} bytes in ${numChunks} chunks of max ${maxChunkSize} bytes each...`);

        for (let i = 0; i < numChunks; i++) {
          const start = i * maxChunkSize;
          const end = Math.min(start + maxChunkSize, totalBytes);
          const chunk = dataBytes.slice(start, end);

          console.log(`Sending chunk ${i + 1}/${numChunks}: ${chunk.length} bytes (${start}-${end - 1})`);

          try {
            if (writeCharacteristic.properties.writeWithoutResponse) {
              await writeCharacteristic.writeValueWithoutResponse(chunk);
            } else if (writeCharacteristic.properties.write) {
              await writeCharacteristic.writeValue(chunk);
            } else {
              throw new Error('Characteristic does not support writing');
            }

            console.log(`✅ Chunk ${i + 1}/${numChunks} sent successfully`);
          } catch (chunkError) {
            console.error(`❌ Failed to send chunk ${i + 1}/${numChunks}:`, chunkError);
            throw new Error(`Failed to send data chunk ${i + 1}: ${chunkError.message}`);
          }

          // Longer delay between chunks to ensure printer can process
          if (i < numChunks - 1) {
            await new Promise(resolve => setTimeout(resolve, 100));
          }
        }

        console.log(`✅ All ${numChunks} chunks sent successfully`);
      }

      console.log('✅ Data sent to thermal printer successfully via Web Bluetooth');
      return true;

    } catch (error: any) {
      console.error('❌ Web Bluetooth printing failed:', error);

      // Provide specific error messages
      if (error.message?.includes('service')) {
        console.error('Service discovery failed. The printer may use different service UUIDs.');
      } else if (error.message?.includes('characteristic')) {
        console.error('Characteristic discovery failed. The printer may use different characteristic UUIDs.');
      } else if (error.message?.includes('write')) {
        console.error('Writing to characteristic failed. Check printer connection and data format.');
      }

      return false;
    }
  }

  private static async sendDataViaCapacitorBLE(device: any, data: string): Promise<boolean> {
    try {
      const bytes = new TextEncoder().encode(data);
      const dataView = new DataView(bytes.buffer);

      await BleClient.write(
        device.deviceId,
        this.PRINT_SERVICE_UUID,
        this.PRINT_CHARACTERISTIC_UUID,
        dataView
      );

      console.log('Data sent via Capacitor BLE successfully');
      return true;
    } catch (error) {
      console.error('Capacitor BLE printing failed:', error);
      return false;
    }
  }
  
  private static formatReceiptForThermal(
    transaction: Transaction,
    customer?: Customer | null,
    store?: Store,
    cashierName?: string
  ): string {
    let receipt = ESCPOSFormatter.init();

    // Use normal font for visibility
    receipt += ESCPOSFormatter.useNormalFont();

    // BIR-COMPLIANT HEADER SECTION
    receipt += ESCPOSFormatter.center();
    
    // Business Name (taxpayer registered name)
    const businessName = store?.business_name || store?.name || 'THE CROFFLE STORE';
    receipt += ESCPOSFormatter.bold(businessName);
    receipt += ESCPOSFormatter.lineFeed();
    
    // Store address (detailed business address)
    const address = store?.address || 'IT Park, Lahug, Cebu City';
    const cityState = `${store?.city || 'Cebu City'}, ${store?.country || 'Philippines'}`;
    receipt += address.substring(0, 32) + ESCPOSFormatter.lineFeed();
    receipt += cityState.substring(0, 32) + ESCPOSFormatter.lineFeed();
    
    // VAT Registration Status & TIN with enhanced compliance
    const vatStatus = store?.is_vat_registered !== false ? 'VAT-REGISTERED' : 'NON-VAT';
    receipt += ESCPOSFormatter.bold(vatStatus) + ESCPOSFormatter.lineFeed();
    
    // Show EXEMPT marking for non-VAT taxpayers
    if (store?.is_vat_registered === false) {
      receipt += ESCPOSFormatter.bold('EXEMPT') + ESCPOSFormatter.lineFeed();
    }
    
    const tin = store?.tin || '000-000-000-000';
    receipt += `TIN: ${tin}` + ESCPOSFormatter.lineFeed();
    
    // Machine identification
    const serialNumber = store?.machine_serial_number || 'N/A';
    const machineAccred = store?.machine_accreditation_number || 'N/A';
    receipt += `SN: ${serialNumber.substring(0, 20)}` + ESCPOSFormatter.lineFeed();
    receipt += `MIN: ${machineAccred.substring(0, 20)}` + ESCPOSFormatter.lineFeed();
    
    // BIR Final Permit Number
    if (store?.bir_final_permit_number) {
      receipt += `PTU: ${store.bir_final_permit_number.substring(0, 20)}` + ESCPOSFormatter.lineFeed();
    }
    
    receipt += ESCPOSFormatter.lineFeed();
    const docType = store?.is_bir_accredited ? 'SALES INVOICE' : 'SALES RECEIPT';
    receipt += ESCPOSFormatter.bold(docType) + ESCPOSFormatter.lineFeed();
    receipt += ESCPOSFormatter.left();
    
    // Add cashier information
    if (cashierName) {
      receipt += ESCPOSFormatter.formatLine('Cashier:', cashierName.substring(0, 20));
    }

    // Transaction details with BIR requirements
    receipt += ESCPOSFormatter.formatLine(
      'SI No:',
      transaction.receiptNumber.substring(0, 15)
    );
    receipt += ESCPOSFormatter.formatLine(
      'Date:',
      new Date(transaction.createdAt).toLocaleDateString('en-PH', {
        month: '2-digit',
        day: '2-digit',
        year: 'numeric'
      })
    );
    receipt += ESCPOSFormatter.formatLine(
      'Time:',
      new Date(transaction.createdAt).toLocaleTimeString('en-PH', {
        hour12: false,
        hour: '2-digit',
        minute: '2-digit'
      })
    );
    receipt += ESCPOSFormatter.formatLine(
      'Terminal:',
      transaction.terminal_id || 'TERMINAL-01'
    );
    
    // Customer information section with TIN space
    if (customer) {
      receipt += ESCPOSFormatter.lineFeed();
      receipt += ESCPOSFormatter.formatLine('Customer:', customer.name.substring(0, 20));
      if (customer.address) {
        receipt += ESCPOSFormatter.formatLine('Address:', customer.address.substring(0, 25));
      }
      if (customer.tin) {
        receipt += ESCPOSFormatter.formatLine('TIN:', customer.tin);
      } else {
        receipt += 'TIN: _________________' + ESCPOSFormatter.lineFeed();
      }
    } else {
      receipt += ESCPOSFormatter.lineFeed();
      receipt += 'Customer: _______________' + ESCPOSFormatter.lineFeed();
      receipt += 'Address: ________________' + ESCPOSFormatter.lineFeed();
      receipt += 'TIN: ____________________' + ESCPOSFormatter.lineFeed();
    }

    receipt += ESCPOSFormatter.horizontalLine();

    // Items with detailed description
    receipt += ESCPOSFormatter.bold('DESCRIPTION') + ESCPOSFormatter.lineFeed();
    transaction.items.forEach(item => {
      const itemName = item.name.length > 28 ? item.name.substring(0, 25) + '...' : item.name;
      receipt += itemName + ESCPOSFormatter.lineFeed();

      const unitPrice = item.unitPrice.toFixed(2);
      const totalPrice = item.totalPrice.toFixed(2);
      receipt += ESCPOSFormatter.formatLine(
        ` ${item.quantity} x P${unitPrice}`,
        `P${totalPrice}`
      );
    });

    receipt += ESCPOSFormatter.horizontalLine();
    
    // VAT BREAKDOWN (BIR Required)
    const vatableSales = transaction.vat_sales || (transaction.subtotal - (transaction.discount || 0));
    const vatExemptSales = transaction.vat_exempt_sales || 0;
    const zeroRatedSales = transaction.zero_rated_sales || 0;
    const vatAmount = transaction.tax || 0;
    
    receipt += ESCPOSFormatter.formatLine(
      'VATable Sales:',
      `P${vatableSales.toFixed(2)}`
    );
    
    if (vatExemptSales > 0) {
      receipt += ESCPOSFormatter.formatLine(
        'VAT-Exempt Sales:',
        `P${vatExemptSales.toFixed(2)}`
      );
    }
    
    if (zeroRatedSales > 0) {
      receipt += ESCPOSFormatter.formatLine(
        'Zero Rated Sales:',
        `P${zeroRatedSales.toFixed(2)}`
      );
    }
    
    receipt += ESCPOSFormatter.formatLine(
      'VAT Amount (12%):',
      `P${vatAmount.toFixed(2)}`
    );

    // Discount breakdown (BIR compliance for PWD/Senior)
    if (transaction.discount > 0) {
      receipt += ESCPOSFormatter.lineFeed();
      const discountType = transaction.discountType || 'regular';
      let discountLabel = 'Discount:';
      
      if (discountType === 'senior') {
        discountLabel = 'Senior Citizen Disc:';
      } else if (discountType === 'pwd') {
        discountLabel = 'PWD Discount:';
      }
      
      receipt += ESCPOSFormatter.formatLine(
        discountLabel,
        `-P${transaction.discount.toFixed(2)}`
      );
      
      if (transaction.discountIdNumber) {
        receipt += ESCPOSFormatter.formatLine(
          'ID Number:',
          transaction.discountIdNumber
        );
      }
    }

    receipt += ESCPOSFormatter.horizontalLine();
    receipt += ESCPOSFormatter.bold(
      ESCPOSFormatter.formatLine(
        'AMOUNT DUE:',
        `P${transaction.total.toFixed(2)}`
      )
    );
    
    // Payment details
    receipt += ESCPOSFormatter.lineFeed();
    receipt += ESCPOSFormatter.formatLine(
      'Payment Method:',
      transaction.paymentMethod.toUpperCase()
    );

    if (transaction.paymentMethod === 'cash') {
      receipt += ESCPOSFormatter.formatLine(
        'Amount Tendered:',
        `P${(transaction.amountTendered || 0).toFixed(2)}`
      );
      receipt += ESCPOSFormatter.formatLine(
        'Change:',
        `P${(transaction.change || 0).toFixed(2)}`
      );
    }

    // BIR COMPLIANCE FOOTER
    receipt += ESCPOSFormatter.lineFeed(2);
    receipt += ESCPOSFormatter.center();
    
    // Accredited supplier information (enhanced BIR compliance)
    if (store?.supplier_name) {
      receipt += 'Accredited System Provider:' + ESCPOSFormatter.lineFeed();
      receipt += store.supplier_name.substring(0, 32) + ESCPOSFormatter.lineFeed();
      if (store.supplier_tin) {
        receipt += `TIN: ${store.supplier_tin}` + ESCPOSFormatter.lineFeed();
      }
      if (store.accreditation_number) {
        receipt += `Accred No: ${store.accreditation_number}` + ESCPOSFormatter.lineFeed();
      }
      if (store.supplier_address) {
        receipt += store.supplier_address.substring(0, 32) + ESCPOSFormatter.lineFeed();
      }
      if (store.accreditation_date) {
        receipt += `Date: ${store.accreditation_date}` + ESCPOSFormatter.lineFeed();
      }
    } else {
      // Fallback to default if not configured
      receipt += 'Accredited System Provider:' + ESCPOSFormatter.lineFeed();
      receipt += 'CROFFLE TECH SOLUTIONS' + ESCPOSFormatter.lineFeed();
      receipt += 'TIN: 987-654-321-000' + ESCPOSFormatter.lineFeed();
      receipt += 'Accred No: A123456789' + ESCPOSFormatter.lineFeed();
    }
    
    if (store?.bir_final_permit_number) {
      receipt += `PTU No: ${store.bir_final_permit_number}` + ESCPOSFormatter.lineFeed();
    }
    
    receipt += ESCPOSFormatter.lineFeed();
    
    // BIR validity statement (enhanced)
    if (store?.validity_statement) {
      const validityLines = store.validity_statement.match(/.{1,32}/g) || [];
      receipt += ESCPOSFormatter.bold(validityLines.join(ESCPOSFormatter.lineFeed()));
    } else {
      // Fallback to default validity statement
      receipt += ESCPOSFormatter.bold(
        'THIS INVOICE/RECEIPT SHALL BE' + ESCPOSFormatter.lineFeed() +
        'VALID FOR FIVE (5) YEARS FROM' + ESCPOSFormatter.lineFeed() +
        'THE DATE OF THE PERMIT TO USE.'
      );
    }
    
    // Add NON-VAT disclaimer if applicable (enhanced)
    if (store?.is_vat_registered === false) {
      receipt += ESCPOSFormatter.lineFeed(2);
      if (store?.non_vat_disclaimer) {
        const disclaimerLines = store.non_vat_disclaimer.match(/.{1,32}/g) || [];
        receipt += ESCPOSFormatter.bold(disclaimerLines.join(ESCPOSFormatter.lineFeed()));
      } else {
        // Fallback to default disclaimer
        receipt += ESCPOSFormatter.bold(
          'THIS DOCUMENT IS NOT VALID' + ESCPOSFormatter.lineFeed() +
          'FOR CLAIM OF INPUT TAX'
        );
      }
    }
    
    receipt += ESCPOSFormatter.lineFeed(2);
    receipt += 'Thank you for your purchase!' + ESCPOSFormatter.lineFeed();
    receipt += ESCPOSFormatter.qrCode(transaction.receiptNumber);
    receipt += ESCPOSFormatter.lineFeed(3);
    receipt += ESCPOSFormatter.cut();

    return receipt;
  }
  
  private static formatTestReceipt(): string {
    let receipt = ESCPOSFormatter.init();

    // Use normal font for visibility
    receipt += ESCPOSFormatter.useNormalFont();

    // Header
    receipt += ESCPOSFormatter.center();
    receipt += ESCPOSFormatter.bold('TEST RECEIPT');
    receipt += ESCPOSFormatter.lineFeed(2);
    receipt += ESCPOSFormatter.left();

    // Test information
    receipt += 'Printer connection: OK' + ESCPOSFormatter.lineFeed();
    receipt += 'Date: ' + new Date().toLocaleDateString('en-US', {
      month: '2-digit',
      day: '2-digit',
      year: '2-digit'
    }) + ESCPOSFormatter.lineFeed();
    receipt += 'Time: ' + new Date().toLocaleTimeString('en-US', {
      hour12: false,
      hour: '2-digit',
      minute: '2-digit'
    }) + ESCPOSFormatter.lineFeed();

    // Test formatting
    receipt += ESCPOSFormatter.horizontalLine();
    receipt += ESCPOSFormatter.formatLine('Test Item', 'P10.00');
    receipt += ESCPOSFormatter.formatLine('Quantity:', '1');
    receipt += ESCPOSFormatter.horizontalLine();
    receipt += ESCPOSFormatter.formatLine('Total:', 'P10.00');

    // Footer
    receipt += ESCPOSFormatter.lineFeed(2);
    receipt += ESCPOSFormatter.center();
    receipt += 'Thermal printing ready!' + ESCPOSFormatter.lineFeed(3);
    receipt += ESCPOSFormatter.cut();

    return receipt;
  }
}<|MERGE_RESOLUTION|>--- conflicted
+++ resolved
@@ -50,37 +50,20 @@
             console.log('⚠️ Bluetooth not available on this device');
           }
         } catch (error) {
-<<<<<<< HEAD
           console.log('Web Bluetooth check failed:', error);
-          return false;
-        }
-      }
-
-      // No Bluetooth support available
-      console.log('No Bluetooth support available in this environment');
-      return false;
-=======
-          console.log('⚠️ Web Bluetooth check failed, trying Capacitor BLE...', error);
+          // Continue to try Capacitor BLE
         }
       }
 
       // Try Capacitor BLE (for mobile apps)
       try {
         await PrinterDiscovery.initialize();
-        console.log('✅ Capacitor Bluetooth LE thermal printing available');
+        console.log('Capacitor Bluetooth LE available');
         return true;
-      } catch (error: any) {
-        console.log('❌ Capacitor BLE initialization failed:', error?.message || error);
-        
-        // Check if it's a permission issue vs hardware issue
-        if (error?.message?.includes('permission') || error?.message?.includes('location')) {
-          console.log('💡 Bluetooth hardware available but needs permissions');
-          return true; // Still return true as hardware is available, just needs permission
-        }
-        
+      } catch (error) {
+        console.log('Capacitor Bluetooth LE not available:', error);
         return false;
       }
->>>>>>> d5bcdf4c
     } catch (error) {
       console.error('❌ Bluetooth thermal printing availability check failed:', error);
       return false;
